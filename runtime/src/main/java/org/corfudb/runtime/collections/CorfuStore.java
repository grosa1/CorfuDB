--- conflicted
+++ resolved
@@ -394,77 +394,6 @@
         subscribeListener(streamListener, namespace, streamTag, tablesOfInterest, timestamp);
     }
 
-<<<<<<< HEAD
-    public void subscribeLogReplicationListener(@Nonnull LogReplicationListener streamListener,
-                                                @Nonnull String namespace, @Nonnull String streamTag) {
-        subscribeLogReplicationListener(streamListener, namespace, streamTag, getTablesOfInterest(namespace, streamTag));
-    }
-
-    /**
-     * Subscription API exclusively for Log Replicator(LR).  It is used for subscribing to transaction updates across
-     * LR's metadata table(ReplicationStatus) in the CorfuSystem namespace and application-specific tables containing
-     * 'streamTag' within the application namespace.
-     * Objects returned will honor transactional boundaries and will maintain the order of log data
-     * across the application namespace and corfu system namespace.
-     * <p>
-     * Note: if memory is a consideration consider using the other version of subscribe that is
-     * able to specify the size of buffered transactions entries.
-     *
-     * @param streamListener   callback context
-     * @param namespace        the application namespace to subscribe to
-     * @param streamTag        only updates of tables with the stream tag will be polled
-     * @param tablesOfInterest only updates from these tables of interest will be sent to listener
-     */
-    public void subscribeLogReplicationListener(@Nonnull LogReplicationListener streamListener,
-                                                  @Nonnull String namespace, @Nonnull String streamTag,
-                                                  @Nonnull List<String> tablesOfInterest) {
-        int uninitializedBufferSize = 0;
-
-        LogReplicationUtils.subscribe(streamListener, namespace, streamTag, tablesOfInterest, uninitializedBufferSize,
-                this);
-    }
-
-    /**
-     * Subscription API exclusively for Log Replicator(LR).  It is used for subscribing to transaction updates across
-     * LR's metadata table(ReplicationStatus) in the CorfuSystem namespace and application-specific tables containing
-     * 'streamTag' within the application namespace.
-     * Objects returned will honor transactional boundaries and will maintain the order of log data
-     * across the application namespace and corfu system namespace.
-     * <p>
-     *
-     *
-     * @param streamListener   callback context
-     * @param namespace        the application namespace to subscribe to
-     * @param streamTag        only updates of tables with the stream tag will be polled
-     * @param tablesOfInterest only updates from these tables of interest will be sent to listener
-     * @param bufferSize       maximum size of buffered transaction entries
-     */
-    public void subscribeLogReplicationListener(@Nonnull LogReplicationListener streamListener,
-                                                  @Nonnull String namespace, @Nonnull String streamTag,
-                                                  @Nonnull List<String> tablesOfInterest, int bufferSize) {
-        LogReplicationUtils.subscribe(streamListener, namespace, streamTag, tablesOfInterest, bufferSize, this);
-    }
-
-    /**
-     * Subscription API exclusively for Log Replicator(LR).  It is used for subscribing to transaction updates across
-     * LR's metadata table(ReplicationStatus) in the CorfuSystem namespace and application-specific tables containing
-     * 'streamTag' within the application namespace.
-     * Objects returned will honor transactional boundaries and will maintain the order of log data
-     * across the application namespace and corfu system namespace
-     *
-     * Note: all tables belonging to this stream tag must have been previously opened or subscription
-     * will fail.
-     *
-     * @param streamListener   client listener for callback
-     * @param namespace        the CorfuStore namespace to subscribe to
-     * @param streamTag        only updates of tables with the stream tag will be polled
-     * @param bufferSize       maximum size of buffered transaction entries
-     */
-    public void subscribeLogReplicationListener(@Nonnull LogReplicationListener streamListener,
-                                                  @Nonnull String namespace, @Nonnull String streamTag, int bufferSize) {
-        List<String> tablesOfInterest = getTablesOfInterest(namespace, streamTag);
-        subscribeLogReplicationListener(streamListener, namespace, streamTag, tablesOfInterest, bufferSize);
-=======
 
     /**
      * Subscription API exclusively for Log Replicator(LR).  It is used for subscribing to transaction updates for
@@ -509,7 +438,6 @@
                                                 @Nonnull String namespace, @Nonnull String streamTag, int bufferSize) {
         LogReplicationUtils.subscribe(streamListener, namespace, streamTag, getTablesOfInterest(namespace, streamTag),
                 bufferSize, this);
->>>>>>> a86066e7
     }
 
     /**
