package org.corfudb.runtime;

import com.codahale.metrics.MetricRegistry;
import com.google.common.collect.ImmutableMap;
import com.google.common.util.concurrent.ThreadFactoryBuilder;
import io.netty.channel.ChannelOption;
import io.netty.channel.EventLoopGroup;
import lombok.Builder;
import lombok.Builder.Default;
import lombok.Data;
import lombok.Getter;
import lombok.Singular;
import lombok.ToString;
import lombok.experimental.Accessors;
import lombok.extern.slf4j.Slf4j;
import org.corfudb.comm.ChannelImplementation;
import org.corfudb.protocols.wireprotocol.MsgHandlingFilter;
import org.corfudb.protocols.wireprotocol.PriorityLevel;
import org.corfudb.protocols.wireprotocol.VersionInfo;
import org.corfudb.recovery.FastObjectLoader;
import org.corfudb.runtime.clients.BaseClient;
import org.corfudb.runtime.clients.IClientRouter;
import org.corfudb.runtime.clients.LayoutClient;
import org.corfudb.runtime.clients.LayoutHandler;
import org.corfudb.runtime.clients.LogUnitHandler;
import org.corfudb.runtime.clients.ManagementHandler;
import org.corfudb.runtime.clients.NettyClientRouter;
import org.corfudb.runtime.clients.SequencerHandler;
import org.corfudb.runtime.exceptions.NetworkException;
import org.corfudb.runtime.exceptions.WrongClusterException;
import org.corfudb.runtime.exceptions.unrecoverable.UnrecoverableCorfuError;
import org.corfudb.runtime.exceptions.unrecoverable.UnrecoverableCorfuInterruptedError;
import org.corfudb.runtime.view.AddressSpaceView;
import org.corfudb.runtime.view.Layout;
import org.corfudb.runtime.view.LayoutManagementView;
import org.corfudb.runtime.view.LayoutView;
import org.corfudb.runtime.view.ManagementView;
import org.corfudb.runtime.view.ObjectsView;
import org.corfudb.runtime.view.SequencerView;
import org.corfudb.runtime.view.StreamsView;
import org.corfudb.util.CFUtils;
import org.corfudb.util.GitRepositoryState;
import org.corfudb.util.MetricsUtils;
import org.corfudb.util.NodeLocator;
import org.corfudb.util.Sleep;
import org.corfudb.util.UuidUtils;
import org.corfudb.util.Version;

import javax.annotation.Nonnull;
import java.lang.Thread.UncaughtExceptionHandler;
import java.time.Duration;
import java.util.ArrayList;
import java.util.Collections;
import java.util.List;
import java.util.Map;
import java.util.Optional;
import java.util.UUID;
import java.util.concurrent.CompletableFuture;
import java.util.concurrent.ExecutionException;
import java.util.concurrent.ExecutorService;
import java.util.concurrent.Executors;
import java.util.concurrent.ThreadFactory;
import java.util.concurrent.TimeoutException;
import java.util.function.BiFunction;
import java.util.function.Function;
import java.util.regex.Pattern;
import java.util.stream.Collectors;

/**
 * Created by mwei on 12/9/15.
 */
@Slf4j
@Accessors(chain = true)
public class CorfuRuntime {

    /**
     * A class which holds parameters and settings for the {@link CorfuRuntime}.
     */
    @Builder
    @Data
    @ToString
    public static class CorfuRuntimeParameters {
        @Default
        private final long nettyShutdownQuitePeriod = 100;
        @Default
        private final long nettyShutdownTimeout = 300;

        // region Object Layer Parameters

        /**
         * Max size for a write request.
         */
        @Default
        int maxWriteSize = 0;

        /**
         * Use fast loader to restore objects on connection.
         *
         * <p>If using this utility, you need to be sure that no one
         * is accessing objects until the tables are loaded
         * (i.e. when connect returns)
         */
        @Default
        boolean useFastLoader = false;

        /**
         * Set the bulk read size.
         */
        @Default
        int bulkReadSize = 10;

        /**
         * How much time the Fast Loader has to get the maps up to date.
         *
         * <p>Once the timeout is reached, the Fast Loader gives up. Every map that is
         * not up to date will be loaded through normal path.
         */
        @Default
        Duration fastLoaderTimeout = Duration.ofMinutes(30);
        // endregion

        // region Address Space Parameters
        /**
         * Number of times to attempt to read before hole filling.
         * @deprecated This is a no-op. Use holeFillWait
         * */
        @Deprecated
        @Default int holeFillRetry = 10;

        /** Time to wait between read requests reattempts before hole filling. */
        @Default Duration holeFillRetryThreshold = Duration.ofSeconds(1L);

        /**
         * Time limit after which the reader gives up and fills the hole.
         */
        @Default Duration holeFillTimeout = Duration.ofSeconds(10);

        /**
         * Whether or not to disable the cache.
         */
        @Default
        boolean cacheDisabled = false;

        /**
         * The maximum number of entries in the cache.
         */
        @Default
        long maxCacheEntries;

        /**
         * The max in-memory size of the cache in bytes
         */
        @Default
        long maxCacheWeight;

        /**
         * This is a hint to size the AddressSpaceView cache, a higher concurrency
         * level allows for less lock contention at the cost of more memory overhead.
         * The default value of zero will result in using the cache's internal default
         * concurrency level (i.e. 4). 
         */
        @Default
        int cacheConcurrencyLevel = 0;

        /**
         * Sets expireAfterAccess and expireAfterWrite in seconds.
         */
        @Default
        long cacheExpiryTime = Long.MAX_VALUE;
        // endregion

        // region Handshake Parameters
        /**
         * Sets handshake timeout in seconds.
         */
        @Default
        int handshakeTimeout = 10;
        // endregion

        // region Stream Parameters
        /**
         * True, if strategy to discover the address space of a stream relies on the follow backpointers.
         * False, if strategy to discover the address space of a stream relies on the get stream address map.
         */
        @Default
        boolean followBackpointersEnabled = false;

        /**
         * Whether or not hole filling should be disabled.
         */
        @Default
        boolean holeFillingDisabled = false;

        /**
         * Number of times to retry on an
         * {@link org.corfudb.runtime.exceptions.OverwriteException} before giving up.
         */
        @Default
        int writeRetry = 5;

        /**
         * The number of times to retry on a retriable
         * {@link org.corfudb.runtime.exceptions.TrimmedException} during a transaction.
         */
        @Default
        int trimRetry = 2;

        /**
         * The total number of retries the checkpointer will attempt on sequencer failover to
         * prevent epoch regressions. This is independent of the number of streams to be checkpointed.
         */
        @Default
        int checkpointRetries = 5;

        /**
         * Stream Batch Size: number of addresses to fetch in advance when stream address discovery mechanism
         * relies on address maps instead of follow backpointers, i.e., followBackpointersEnabled = false;
         */
        @Default
        int streamBatchSize = 10;

        /**
         * Checkpoint read Batch Size: number of checkpoint addresses to fetch in batch when stream
         * address discovery mechanism relies on address maps instead of follow backpointers;
         */
        @Default
        int checkpointReadBatchSize = 5;
        // endregion

        //region        Security parameters
        /**
         * True, if TLS is enabled.
         */
        @Default
        boolean tlsEnabled = false;

        /**
         * A path to the key store.
         */
        String keyStore;

        /**
         * A file containing the password for the key store.
         */
        String ksPasswordFile;

        /**
         * A path to the trust store.
         */
        String trustStore;

        /**
         * A path containing the password for the trust store.
         */
        String tsPasswordFile;

        /**
         * True, if SASL plain text authentication is enabled.
         */
        @Default
        boolean saslPlainTextEnabled = false;

        /**
         * A path containing the username file for SASL.
         */
        String usernameFile;

        /**
         * A path containing the password file for SASL.
         */
        String passwordFile;
        //endregion

        //region Connection parameters
        /**
         * {@link Duration} before requests timeout.
         * This is the duration after which the reader hole fills the address.
         */
        @Default
        Duration requestTimeout = Duration.ofSeconds(5);

        /**
         * This timeout (in seconds) is used to detect servers that
         * shutdown abruptly without terminating the connection properly.
         */
        @Default
        int idleConnectionTimeout = 7;

        /**
         * The period at which the client sends keep-alive messages to the
         * server (a message is only send there is no write activity on the channel
         * for the whole period.
         */
        @Default
        int keepAlivePeriod = 2;

        /**
         * {@link Duration} before connections timeout.
         */
        @Default
        Duration connectionTimeout = Duration.ofMillis(500);

        /**
         * {@link Duration} before reconnecting to a disconnected node.
         */
        @Default
        Duration connectionRetryRate = Duration.ofSeconds(1);

        /**
         * The period at which the runtime will run garbage collection
         */
        @Default
        Duration runtimeGCPeriod = Duration.ofMinutes(20);

        /**
         * The {@link UUID} for this client. Randomly generated by default.
         */
        @Default
        UUID clientId = UUID.randomUUID();

        /**
         * The {@link UUID} for the cluster this client is connecting to, or
         * {@code null} if the client should adopt the {@link UUID} of the first
         * server it connects to.
         */
        @Default
        UUID clusterId = null;

        /**
         * The type of socket which {@link NettyClientRouter}s should use. By default,
         * an NIO based implementation is used.
         */
        @Default
        ChannelImplementation socketType = ChannelImplementation.NIO;

        /**
         * Number of retries to reconnect to an unresponsive system before invoking the
         * systemDownHandler. This is mainly required to allow the fault detection mechanism
         * to detect and reconfigure the cluster.
         * The fault detection takes at least 3 seconds to recognize a failure.
         * Each retry is attempted after a sleep of {@literal connectionRetryRate}
         * invoking the systemDownHandler after a minimum of
         * (systemDownHandlerTriggerLimit * connectionRetryRate) seconds. Default: 20 seconds.
         */
        @Default
        int systemDownHandlerTriggerLimit = 20;

        /**
         * The initial list of layout servers.
         */
        @Singular
        List<NodeLocator> layoutServers;
        //endregion

        //region Threading Parameters
        /**
         * The {@link EventLoopGroup} which {@link NettyClientRouter}s will use.
         * If not specified, the runtime will generate this using the {@link ChannelImplementation}
         * specified in {@code socketType} and the {@link ThreadFactory} specified in
         * {@code nettyThreadFactory}.
         */
        EventLoopGroup nettyEventLoop;

        /**
         * A string which will be used to set the
         * {@link com.google.common.util.concurrent.ThreadFactoryBuilder#nameFormat} for the
         * {@code nettyThreadFactory}. By default, this is set to "netty-%d".
         * If you provide your own {@code nettyEventLoop}, this field is ignored.
         */
        @Default
        String nettyEventLoopThreadFormat = "netty-%d";

        /**
         * The number of threads that should be available in the {@link NettyClientRouter}'s
         * event pool. 0 means that we will use 2x the number of processors reported in the
         * system. If you provide your own {@code nettyEventLoop}, this field is ignored.
         */
        @Default
        int nettyEventLoopThreads = 0;

        /**
         * True, if the {@code NettyEventLoop} should be shutdown when the runtime is
         * shutdown. False otherwise.
         */
        @Default
        boolean shutdownNettyEventLoop = true;

        /**
         * Netty channel options, if provided. If no options are set, we default to
         * the defaults in {@link this#DEFAULT_CHANNEL_OPTIONS}.
         */
        @Singular
        Map<ChannelOption, Object> customNettyChannelOptions;

        /**
         * Default channel options, used if there are no options in the
         * {@link this#customNettyChannelOptions} field.
         */
        static final Map<ChannelOption, Object> DEFAULT_CHANNEL_OPTIONS =
                ImmutableMap.<ChannelOption, Object>builder()
                        .put(ChannelOption.TCP_NODELAY, true)
                        .put(ChannelOption.SO_REUSEADDR, true)
                        .build();

        /**
         * Get the netty channel options to be used by the netty client implementation.
         *
         * @return A map containing options which should be applied to each netty channel.
         */
        public Map<ChannelOption, Object> getNettyChannelOptions() {
            return customNettyChannelOptions.size() == 0
                    ? DEFAULT_CHANNEL_OPTIONS : customNettyChannelOptions;
        }

        /**
         * A {@link UncaughtExceptionHandler} which handles threads that have an uncaught
         * exception. Used on all {@link ThreadFactory}s the runtime creates, but if you
         * generate your own thread factory, this field is ignored. If this field is not set,
         * the runtime's default handler runs, which logs an error level message.
         */
        UncaughtExceptionHandler uncaughtExceptionHandler;
        //endregion

        /**
         * The number of times to retry invalidate when a layout change is expected.
         */
        @Default
        int invalidateRetry = 5;

        /**
         * Represents filtering logic to be applied on the inbound messages received by Netty Client
         * Router. If filters are not null, Netty Client Router add a filter handler and configures it
         * with provided filters. If filters are null, no filter handler will be added to Netty's pipeline.
         */
        @Default
        List<MsgHandlingFilter> nettyClientInboundMsgFilters = null;

        // Register handlers region

        // These two handlers are provided to give some control on what happen when system is down.
        // For applications that want to have specific behaviour when a the system appears
        // unavailable, they can register their own handler for both before the rpc request and
        // upon cluster unreachability.
        // An example of how to use these handlers implementing timeout is given in
        // test/src/test/java/org/corfudb/runtime/CorfuRuntimeTest.java

        /**
         * SystemDownHandler is invoked at any point when the Corfu client attempts to make an RPC
         * request to the Corfu cluster but is unable to complete this.
         * NOTE: This will also be invoked during connect if the cluster is unreachable.
         */
        @Default
        volatile Runnable systemDownHandler = () -> {
        };

        /**
         * BeforeRPCHandler callback is invoked every time before an RPC call.
         */
        @Default
        volatile Runnable beforeRpcHandler = () -> {
        };
        //endregion

<<<<<<< HEAD
        /**
         * The default priority of the requests made by this client.
         * Under resource constraints non-high priority requests
         * are dropped.
         */
        @Default
        PriorityLevel priorityLevel = PriorityLevel.NORMAL;
=======
        /** Number of times to attempt to read before hole filling. */
        int holeFillRetry = 10;

        /** Maximum number of retries before we give up retrying an implicit transaction. */
        int maxNumOfImplicitTxRetries = 20;
>>>>>>> 1151e75a
    }

    /**
     * The parameters used to configure this {@link CorfuRuntime}.
     */
    @Getter
    private final CorfuRuntimeParameters parameters;

    /**
     * The {@link EventLoopGroup} provided to netty routers.
     */
    @Getter
    private final EventLoopGroup nettyEventLoop;

    /**
     * A view of the layout service in the Corfu server instance.
     */
    @Getter(lazy = true)
    private final LayoutView layoutView = new LayoutView(this);
    /**
     * A view of the sequencer server in the Corfu server instance.
     */
    @Getter(lazy = true)
    private final SequencerView sequencerView = new SequencerView(this);
    /**
     * A view of the address space in the Corfu server instance.
     */
    @Getter(lazy = true)
    private final AddressSpaceView addressSpaceView = new AddressSpaceView(this);
    /**
     * A view of streamsView in the Corfu server instance.
     */
    @Getter(lazy = true)
    private final StreamsView streamsView = new StreamsView(this);

    /**
     * Views of objects in the Corfu server instance.
     */
    @Getter(lazy = true)
    private final ObjectsView objectsView = new ObjectsView(this);
    /**
     * A view of the Layout Manager to manage reconfigurations of the Corfu Cluster.
     */
    @Getter(lazy = true)
    private final LayoutManagementView layoutManagementView = new LayoutManagementView(this);
    /**
     * A view of the Management Service.
     */
    @Getter(lazy = true)
    private final ManagementView managementView = new ManagementView(this);

    /**
     * List of initial set of layout servers, i.e., servers specified in
     * connection string on bootstrap.
     */
    @Getter
    private volatile List<String> bootstrapLayoutServers;

    /**
     * List of known layout servers, refreshed on each fetchLayout.
     */
    @Getter
    private volatile List<String> layoutServers;

    /**
     * Node Router Pool.
     */
    @Getter
    private NodeRouterPool nodeRouterPool;

    /**
     * A completable future containing a layout, when completed.
     */
    public volatile CompletableFuture<Layout> layout;

    /**
     * The {@link UUID} of the cluster we are currently connected to, or null, if
     * there is no cluster yet.
     */
    @Getter
    public volatile UUID clusterId;

    @Getter
    final ViewsGarbageCollector garbageCollector = new ViewsGarbageCollector(this);

    /**
     * Notifies that the runtime is no longer used
     * and async retries to fetch the layout can be stopped.
     */
    @Getter
    private volatile boolean isShutdown = false;


    /**
     * This thread is used by fetchLayout to find a new layout in the system
     */
    final ExecutorService runtimeExecutor = Executors.newSingleThreadExecutor(new ThreadFactoryBuilder()
            .setDaemon(true)
            .setNameFormat("CorfuRuntime-%d")
            .build());

    /**
     * Latest layout seen by the runtime.
     */
    private volatile Layout latestLayout = null;

    @Getter
    private static final MetricRegistry defaultMetrics = new MetricRegistry();

    /** Initialize a default static registry which through that different metrics
     * can be registered and reported */
    static {
        synchronized (defaultMetrics) {
            MetricsUtils.metricsReportingSetup(defaultMetrics);
        }
    }

    /**
     * Register SystemDownHandler.
     * Please use CorfuRuntimeParameters builder to register this.
     *
     * @param handler Handler to invoke in case of system Down.
     * @return CorfuRuntime instance.
     */
    @Deprecated
    public CorfuRuntime registerSystemDownHandler(Runnable handler) {
        this.getParameters().setSystemDownHandler(handler);
        return this;
    }

    /**
     * Register BeforeRPCHandler.
     * Please use CorfuRuntimeParameters builder to register this.
     *
     * @param handler Handler to invoke before every RPC.
     * @return CorfuRuntime instance.
     */
    @Deprecated
    public CorfuRuntime registerBeforeRpcHandler(Runnable handler) {
        this.getParameters().setBeforeRpcHandler(handler);
        return this;
    }


    /**
     * When set, overrides the default getRouterFunction. Used by the testing
     * framework to ensure the default routers used are for testing.
     */
    public static BiFunction<CorfuRuntime, String, IClientRouter> overrideGetRouterFunction = null;

    /**
     * A function to handle getting routers. Used by test framework to inject
     * a test router. Can also be used to provide alternative logic for obtaining
     * a router.
     */
    @Getter
    private final Function<String, IClientRouter> getRouterFunction =
            overrideGetRouterFunction != null ? (address) ->
                    overrideGetRouterFunction.apply(this, address) : (address) -> {
                NodeLocator node = NodeLocator.parseString(address);
                // Generate a new router, start it and add it to the table.
                NettyClientRouter newRouter = new NettyClientRouter(node,
                        getNettyEventLoop(),
                        getParameters());
                log.debug("Connecting to new router {}", node);
                try {
                    newRouter.addClient(new LayoutHandler())
                            .addClient(new SequencerHandler())
                            .addClient(new LogUnitHandler())
                            .addClient(new ManagementHandler());
                } catch (Exception e) {
                    log.warn("Error connecting to router", e);
                    throw e;
                }
                return newRouter;
            };

    /**
     * Factory method for generating new {@link CorfuRuntime}s given a set of
     * {@link CorfuRuntimeParameters} to configure the runtime with.
     *
     * @param parameters A {@link CorfuRuntimeParameters} to use.
     * @return A new {@link CorfuRuntime}.
     */
    public static CorfuRuntime fromParameters(@Nonnull CorfuRuntimeParameters parameters) {
        return new CorfuRuntime(parameters);
    }

    /**
     * Construct a new {@link CorfuRuntime} given a {@link CorfuRuntimeParameters} instance.
     *
     * @param parameters {@link CorfuRuntimeParameters} to configure the runtime with.
     */
    private CorfuRuntime(@Nonnull CorfuRuntimeParameters parameters) {
        // Set the local parameters field
        this.parameters = parameters;

        // Populate the initial set of layout servers
        bootstrapLayoutServers = parameters.getLayoutServers().stream()
                .map(NodeLocator::toString)
                .collect(Collectors.toList());

        // Initialize list of layout servers (this list will get updated for every new layout)
        layoutServers = new ArrayList<>(bootstrapLayoutServers);

        // Set the initial cluster Id
        clusterId = parameters.getClusterId();

        // Generate or set the NettyEventLoop
        nettyEventLoop = parameters.nettyEventLoop == null ? getNewEventLoopGroup()
                : parameters.nettyEventLoop;

        // Initializing the node router pool.
        nodeRouterPool = new NodeRouterPool(getRouterFunction);

        log.info("Corfu runtime version {} initialized.", getVersionString());
    }

    /**
     * Get a new {@link EventLoopGroup} for scheduling threads for Netty. The
     * {@link EventLoopGroup} is typically passed to a router.
     *
     * @return An {@link EventLoopGroup}.
     */
    private EventLoopGroup getNewEventLoopGroup() {
        // Calculate the number of threads which should be available in the thread pool.
        int numThreads = parameters.nettyEventLoopThreads == 0
                ? Runtime.getRuntime().availableProcessors() * 2 :
                parameters.nettyEventLoopThreads;
        ThreadFactory factory = new ThreadFactoryBuilder()
                .setDaemon(true)
                .setNameFormat(parameters.nettyEventLoopThreadFormat)
                .setUncaughtExceptionHandler(this::handleUncaughtThread)
                .build();
        return parameters.socketType.getGenerator().generate(numThreads, factory);
    }

    /**
     * Function which is called whenever the runtime encounters an uncaught thread.
     *
     * @param thread    The thread which terminated.
     * @param throwable The throwable which caused the thread to terminate.
     */
    private void handleUncaughtThread(@Nonnull Thread thread, @Nonnull Throwable throwable) {
        if (parameters.getUncaughtExceptionHandler() != null) {
            parameters.getUncaughtExceptionHandler().uncaughtException(thread, throwable);
        } else {
            log.error("handleUncaughtThread: {} terminated with throwable of type {}",
                    thread.getName(),
                    throwable.getClass().getSimpleName(),
                    throwable);
        }
    }

    /**
     * Shuts down the CorfuRuntime.
     * Stops async tasks from fetching the layout.
     * Cannot reuse the runtime once shutdown is called.
     */
    public void shutdown() {
        // Stopping async task from fetching layout.
        isShutdown = true;
        garbageCollector.stop();
        runtimeExecutor.shutdownNow();
        if (layout != null) {
            try {
                layout.cancel(true);
            } catch (Exception e) {
                log.error("Runtime shutting down. Exception in terminating fetchLayout: {}", e);
            }
        }

        stop(true);

        // Shutdown the event loop
        if (parameters.shutdownNettyEventLoop) {
            nettyEventLoop.shutdownGracefully();
        }
    }

    /**
     * Stop all routers associated with this runtime & disconnect them.
     */
    public void stop() {
        stop(false);
    }

    /**
     * Stop all routers associated with this Corfu Runtime.
     **/
    public void stop(boolean shutdown) {
        nodeRouterPool.shutdown();
        if (!shutdown) {
            nodeRouterPool = new NodeRouterPool(getRouterFunction);
        }
    }

    /**
     * Get a UUID for a named stream.
     *
     * @param string The name of the stream.
     * @return The ID of the stream.
     */
    @SuppressWarnings("checkstyle:abbreviation")
    public static UUID getStreamID(String string) {
        return UUID.nameUUIDFromBytes(string.getBytes());
    }

    public static UUID getCheckpointStreamIdFromId(UUID streamId) {
        return getStreamID(streamId.toString() + StreamsView.CHECKPOINT_SUFFIX);
    }

    public static UUID getCheckpointStreamIdFromName(String streamName) {
        return getCheckpointStreamIdFromId(CorfuRuntime.getStreamID(streamName));
    }

    /**
     * Get corfu runtime version.
     **/
    public static String getVersionString() {
        if (Version.getVersionString().contains("SNAPSHOT")
                || Version.getVersionString().contains("source")) {
            return Version.getVersionString() + "("
                    + GitRepositoryState.getRepositoryState().commitIdAbbrev + ")";
        }
        return Version.getVersionString();
    }

    /**
     * If enabled, successful transactions will be written to a special transaction stream
     * (i.e. TRANSACTION_STREAM_ID)
     *
     * @param enable indicates if transaction logging is enabled
     * @return corfu runtime object
     */
    public CorfuRuntime setTransactionLogging(boolean enable) {
        this.getObjectsView().setTransactionLogging(enable);
        return this;
    }

    /**
     * Parse a configuration string and get a CorfuRuntime.
     *
     * @param configurationString The configuration string to parse.
     * @return A CorfuRuntime Configured based on the configuration string.
     */
    public CorfuRuntime parseConfigurationString(String configurationString) {
        // Parse comma sep. list.
        bootstrapLayoutServers = Pattern.compile(",")
                .splitAsStream(configurationString)
                .map(String::trim)
                .collect(Collectors.toList());
        layoutServers = new ArrayList<>(bootstrapLayoutServers);
        return this;
    }

    /**
     * Add a layout server to the list of servers known by the CorfuRuntime.
     *
     * @param layoutServer A layout server to use.
     * @return A CorfuRuntime, to support the builder pattern.
     */
    public CorfuRuntime addLayoutServer(String layoutServer) {
        bootstrapLayoutServers.add(layoutServer);
        layoutServers.add(layoutServer);
        return this;
    }

    /**
     * Get a router, given the address.
     *
     * @param address The address of the router to get.
     * @return The router.
     */
    public IClientRouter getRouter(String address) {
        return nodeRouterPool.getRouter(NodeLocator.parseString(address));
    }

    /**
     * Invalidate the current layout.
     * If the layout has been previously invalidated and a new layout has not yet been retrieved,
     * this function does nothing.
     */
    public synchronized CompletableFuture<Layout> invalidateLayout() {
        // Is there a pending request to retrieve the layout?
        if (layout.isDone()) {
            List<String> servers = Optional.ofNullable(latestLayout)
                    .map(Layout::getLayoutServers)
                    .orElse(bootstrapLayoutServers);

            layout = fetchLayout(servers);
        }

        return layout;
    }

    /**
     * Check if the cluster Id of the layout matches the client cluster Id.
     * If the client cluster Id is null, we update the client cluster Id.
     * <p>
     * If both the layout cluster Id and the client cluster Id is null, the check is skipped.
     * This can only occur in the case of legacy cluster without a cluster Id.
     *
     * @param layout The layout to check.
     * @throws WrongClusterException If the layout belongs to the wrong cluster.
     */
    private void checkClusterId(@Nonnull Layout layout) {
        // We haven't adopted a clusterId yet.
        if (clusterId == null) {
            clusterId = layout.getClusterId();
            if (clusterId != null) {
                log.info("Connected to new cluster {}", UuidUtils.asBase64(clusterId));
            }
        } else if (!clusterId.equals(layout.getClusterId())) {
            // We connected but got a cluster id we didn't expect.
            throw new WrongClusterException(clusterId, layout.getClusterId());
        }
    }

    /**
     * Detects connections to nodes in the router pool which are no longer present in the layout.
     * For each of these nodes, the router is stopped and the reference is removed from the pool.
     * If this is not done, the reference remains and Netty keeps attempting to reconnect to the
     * disconnected node.
     *
     * @param layout The latest layout.
     */
    private void pruneRemovedRouters(@Nonnull Layout layout) {
        nodeRouterPool.getNodeRouters().keySet().stream()
                // Check if endpoint is present in the layout.
                .filter(endpoint -> !layout.getAllServers()
                        // Converting to legacy endpoint format as the layout only contains
                        // legacy format - host:port.
                        .contains(endpoint.toEndpointUrl()))
                .forEach(endpoint -> {
                    try {
                        IClientRouter router = nodeRouterPool.getNodeRouters().remove(endpoint);
                        if (router != null) {
                            // Stop the channel from keeping connecting/reconnecting to server.
                            // Also if channel is not closed properly, router will be garbage collected.
                            router.stop();
                        }
                    } catch (Exception e) {
                        log.warn("fetchLayout: Exception in stopping and removing "
                                + "router connection to node {} :", endpoint, e);
                    }
                });
    }

    /**
     * Return a completable future which is guaranteed to contain a layout.
     * This future will continue retrying until it gets a layout.
     * If you need this completable future to fail, you should chain it with a timeout.
     *
     * @param servers Layout servers to fetch the layout from.
     * @return A completable future containing a layout.
     */
    private CompletableFuture<Layout> fetchLayout(List<String> servers) {

        return CompletableFuture.supplyAsync(() -> {

            List<String> layoutServersCopy = new ArrayList<>(servers);
            parameters.getBeforeRpcHandler().run();
            int systemDownTriggerCounter = 0;

            while (true) {

                Collections.shuffle(layoutServersCopy);
                // Iterate through the layout servers, attempting to connect to one
                for (String s : layoutServersCopy) {
                    log.trace("Trying connection to layout server {}", s);
                    try {
                        IClientRouter router = getRouter(s);
                        // Try to get a layout.
                        CompletableFuture<Layout> layoutFuture =
                                new LayoutClient(router, Layout.INVALID_EPOCH).getLayout();
                        // Wait for layout
                        Layout l = layoutFuture.get();

                        // If the layout we got has a smaller epoch than the latestLayout epoch,
                        // we discard it.
                        if (latestLayout != null && latestLayout.getEpoch() > l.getEpoch()) {
                            log.warn("fetchLayout: Received a layout with epoch {} from server "
                                            + "{}:{} smaller than latestLayout epoch {}, "
                                            + "discarded.",
                                    l.getEpoch(), router.getHost(), router.getPort(),
                                    latestLayout.getEpoch());
                            continue;
                        }

                        checkClusterId(l);

                        // Update/refresh list of layout servers
                        this.layoutServers = l.getLayoutServers();

                        layout = layoutFuture;
                        latestLayout = l;
                        log.debug("Layout server {} responded with layout {}", s, l);

                        // Prune away removed node routers from the nodeRouterPool.
                        pruneRemovedRouters(l);

                        return l;
                    } catch (InterruptedException ie) {
                        throw new UnrecoverableCorfuInterruptedError(
                                "Interrupted during layout fetch", ie);
                    } catch (ExecutionException ee){
                        if (ee.getCause() instanceof TimeoutException) {
                            log.warn("Tried to get layout from {} but failed by timeout", s);
                        } else {
                            log.warn("Tried to get layout from {} but failed with exception:", s, ee);
                        }
                    }
                    catch (Exception e) {
                        log.warn("Tried to get layout from {} but failed with exception:", s, e);
                    }
                }

                log.warn("Couldn't connect to any up-to-date layout servers, retrying in {}, "
                                + "Retried {} times, systemDownHandlerTriggerLimit = {}",
                        parameters.connectionRetryRate, systemDownTriggerCounter,
                        parameters.getSystemDownHandlerTriggerLimit());

                if (++systemDownTriggerCounter >= parameters.getSystemDownHandlerTriggerLimit()) {
                    log.info("fetchLayout: Invoking the systemDownHandler.");
                    parameters.getSystemDownHandler().run();
                }

                Sleep.sleepUninterruptibly(parameters.connectionRetryRate);
                if (isShutdown) {
                    return null;
                }
            }
        }, runtimeExecutor);
    }

    @SuppressWarnings("unchecked")
    private void checkVersion() {
        try {
            Layout currentLayout = CFUtils.getUninterruptibly(layout);
            List<CompletableFuture<VersionInfo>> versions =
                    currentLayout.getLayoutServers()
                            .stream().map(s -> getLayoutView().getRuntimeLayout().getBaseClient(s))
                            .map(BaseClient::getVersionInfo)
                            .collect(Collectors.toList());

            for (CompletableFuture<VersionInfo> versionCf : versions) {
                final VersionInfo version = CFUtils.getUninterruptibly(versionCf,
                        TimeoutException.class, NetworkException.class);
                if (version.getVersion() == null) {
                    log.error("Unexpected server version, server is too old to return"
                            + " version information");
                } else if (!version.getVersion().equals(getVersionString())) {
                    log.error("connect: expected version {}, but server version is {}",
                            getVersionString(), version.getVersion());
                } else {
                    log.info("connect: client version {}, server version is {}",
                            getVersionString(), version.getVersion());
                }
            }
        } catch (TimeoutException | NetworkException e) {
            log.error("connect: failed to get version. Couldn't connect to server.", e);
        } catch (Exception ex) {
            // Because checkVersion is just an informational step (log purpose), we don't need to retry
            // and we can actually ignore any exception while trying to fetch the server corfu version.
            // If at any point we decide to abort upon server mismatch this logic must change.
            log.error("connect: failed to get version.", ex);
        }
    }

    /**
     * Connect to the Corfu server instance.
     * When this function returns, the Corfu server is ready to be accessed.
     */
    public synchronized CorfuRuntime connect() {

        log.info("connect: runtime parameters {}", getParameters());

        if (layout == null) {
            log.info("Connecting to Corfu server instance, layout servers={}", bootstrapLayoutServers);
            // Fetch the current layout and save the future.
            layout = fetchLayout(bootstrapLayoutServers);
            try {
                layout.get();
            } catch (Exception e) {
                // A serious error occurred trying to connect to the Corfu instance.
                log.error("Fatal error connecting to Corfu server instance.", e);
                throw new UnrecoverableCorfuError(e);
            }
        }

        checkVersion();

        if (parameters.isUseFastLoader()) {
            FastObjectLoader fastLoader = new FastObjectLoader(this)
                    .setBatchReadSize(parameters.getBulkReadSize())
                    .setTimeoutInMinutesForLoading((int) parameters.fastLoaderTimeout.toMinutes());
            fastLoader.loadMaps();
        }

        garbageCollector.start();

        return this;
    }

    // Below are deprecated methods which should no longer be
    // used and may be deprecated in the future.

    // region Deprecated Constructors

    /**
     * Constructor for CorfuRuntime.
     *
     * @deprecated Use {@link CorfuRuntime#fromParameters(CorfuRuntimeParameters)}
     **/
    @Deprecated
    public CorfuRuntime() {
        this(CorfuRuntimeParameters.builder().build());
    }

    /**
     * Parse a configuration string and get a CorfuRuntime.
     *
     * @param configurationString The configuration string to parse.
     * @deprecated Use {@link CorfuRuntime#fromParameters(CorfuRuntimeParameters)}
     */
    @Deprecated
    public CorfuRuntime(String configurationString) {
        this(CorfuRuntimeParameters.builder().build());
        this.parseConfigurationString(configurationString);
    }
    // endregion

    // region Deprecated Setters

    /**
     * Enable TLS.
     *
     * @deprecated Deprecated, set using {@link CorfuRuntimeParameters} instead.
     **/
    @Deprecated
    public CorfuRuntime enableTls(String keyStore, String ksPasswordFile, String trustStore,
                                  String tsPasswordFile) {
        log.warn("enableTls: Deprecated, please set parameters instead");
        parameters.keyStore = keyStore;
        parameters.ksPasswordFile = ksPasswordFile;
        parameters.trustStore = trustStore;
        parameters.tsPasswordFile = tsPasswordFile;
        parameters.tlsEnabled = true;
        return this;
    }

    /**
     * Enable SASL Plain Text.
     *
     * @deprecated Deprecated, set using {@link CorfuRuntimeParameters} instead.
     **/
    @Deprecated
    public CorfuRuntime enableSaslPlainText(String usernameFile, String passwordFile) {
        log.warn("enableSaslPlainText: Deprecated, please set parameters instead");
        parameters.usernameFile = usernameFile;
        parameters.passwordFile = passwordFile;
        parameters.saslPlainTextEnabled = true;
        return this;
    }

    /**
     * Whether or not to disable the cache
     *
     * @param disable True, if the cache should be disabled, false otherwise.
     * @return A CorfuRuntime to support chaining.
     * @deprecated Deprecated, set using {@link CorfuRuntimeParameters} instead.
     */
    @Deprecated
    public CorfuRuntime setCacheDisabled(boolean disable) {
        log.warn("setCacheDisabled: Deprecated, please set parameters instead");
        parameters.setCacheDisabled(disable);
        return this;
    }

    /**
     * Whether or not to use the fast loader.
     *
     * @param enable True, if the fast loader should be used, false otherwise.
     * @return A CorfuRuntime to support chaining.
     * @deprecated Deprecated, set using {@link CorfuRuntimeParameters} instead.
     */
    @Deprecated
    public CorfuRuntime setLoadSmrMapsAtConnect(boolean enable) {
        log.warn("setLoadSmrMapsAtConnect: Deprecated, please set parameters instead");
        parameters.setUseFastLoader(enable);
        return this;
    }

    /**
     * Whether or not hole filling is disabled
     *
     * @param disable True, if hole filling should be disabled
     * @return A CorfuRuntime to support chaining.
     * @deprecated Deprecated, set using {@link CorfuRuntimeParameters} instead.
     */
    @Deprecated
    public CorfuRuntime setHoleFillingDisabled(boolean disable) {
        log.warn("setHoleFillingDisabled: Deprecated, please set parameters instead");
        parameters.setHoleFillingDisabled(disable);
        return this;
    }

    /**
     * Set the cache expiration time.
     *
     * @param expiryTime The time before cache expiration, in seconds.
     * @deprecated Deprecated, set using {@link CorfuRuntimeParameters} instead.
     */
    @Deprecated
    public CorfuRuntime setCacheExpiryTime(int expiryTime) {
        log.warn("setCacheExpiryTime: Deprecated, please set parameters instead");
        parameters.setCacheExpiryTime(expiryTime);
        return this;
    }

    /**
     * Set the bulk read size.
     *
     * @param size The bulk read size.
     * @deprecated Deprecated, set using {@link CorfuRuntimeParameters} instead.
     */
    @Deprecated
    public CorfuRuntime setBulkReadSize(int size) {
        log.warn("setBulkReadSize: Deprecated, please set parameters instead");
        parameters.setBulkReadSize(size);
        return this;
    }


    /**
     * Set the write retry time.
     *
     * @param writeRetry The number of times to retry writes.
     * @deprecated Deprecated, set using {@link CorfuRuntimeParameters} instead.
     */
    @Deprecated
    public CorfuRuntime setWriteRetry(int writeRetry) {
        log.warn("setWriteRetry: Deprecated, please set parameters instead");
        parameters.setWriteRetry(writeRetry);
        return this;
    }

    /**
     * Set the trim retry time.
     *
     * @param trimRetry The number of times to retry on trims.
     * @deprecated Deprecated, set using {@link CorfuRuntimeParameters} instead.
     */
    @Deprecated
    public CorfuRuntime setTrimRetry(int trimRetry) {
        log.warn("setTrimRetry: Deprecated, please set parameters instead");
        parameters.setWriteRetry(trimRetry);
        return this;
    }

    /**
     * Set the timeout of the fast loader, in minutes.
     *
     * @param timeout The number of minutes to wait.
     * @deprecated Deprecated, set using {@link CorfuRuntimeParameters} instead.
     */
    @Deprecated
    public CorfuRuntime setTimeoutInMinutesForFastLoading(int timeout) {
        log.warn("setTrimRetry: Deprecated, please set parameters instead");
        parameters.setFastLoaderTimeout(Duration.ofMinutes(timeout));
        return this;
    }
    // endregion
}<|MERGE_RESOLUTION|>--- conflicted
+++ resolved
@@ -461,7 +461,6 @@
         };
         //endregion
 
-<<<<<<< HEAD
         /**
          * The default priority of the requests made by this client.
          * Under resource constraints non-high priority requests
@@ -469,13 +468,10 @@
          */
         @Default
         PriorityLevel priorityLevel = PriorityLevel.NORMAL;
-=======
-        /** Number of times to attempt to read before hole filling. */
-        int holeFillRetry = 10;
 
         /** Maximum number of retries before we give up retrying an implicit transaction. */
+        @Default
         int maxNumOfImplicitTxRetries = 20;
->>>>>>> 1151e75a
     }
 
     /**
