--- conflicted
+++ resolved
@@ -5,19 +5,20 @@
 import io.micrometer.core.instrument.Tag;
 
 import io.micrometer.core.instrument.composite.CompositeMeterRegistry;
-<<<<<<< HEAD
-=======
 import io.micrometer.core.instrument.logging.LoggingRegistryConfig;
 import lombok.Getter;
->>>>>>> 8a113dff
 import lombok.extern.slf4j.Slf4j;
 import org.corfudb.common.metrics.micrometer.initializers.RegistryInitializer;
+import org.corfudb.common.metrics.micrometer.registries.LoggingMeterRegistryWithHistogramSupport;
 import org.corfudb.common.metrics.micrometer.registries.RegistryLoader;
 import org.corfudb.common.metrics.micrometer.registries.RegistryProvider;
+import org.slf4j.Logger;
 
+import java.time.Duration;
 import java.util.Iterator;
 import java.util.List;
 import java.util.Optional;
+import java.util.function.Supplier;
 
 /**
  * A configuration class for a meter (metrics) registry.
@@ -55,7 +56,6 @@
             meterRegistry = new CompositeMeterRegistry();
             metricType = Optional.of(type);
             id = Optional.of(identifier);
-
             initLoggingRegistry(logger, loggingInterval, identifier);
             registerProvidedRegistries();
         }
@@ -64,55 +64,23 @@
          * Configure the meter registry for Corfu server.
          * All the metrics will be exported to the logging registry and optionally to any third party provided registries.
          *
-         * @param inits      A list of registry initializers.
-         * @param identifier A global identifier to tag every metric with.
+         * @param logger          An instance of the logger to print metrics.
+         * @param loggingInterval A duration between log appends for every metric.
+         * @param identifier      A global identifier to tag every metric with.
          */
-<<<<<<< HEAD
-        public static void initServerMetrics(List<RegistryInitializer> inits, String identifier) {
-            metricType = Optional.of(MetricType.SERVER);
-            id = Optional.of(identifier);
-            populateCompositeRegistry(inits);
-            registerProvidedRegistries();
-=======
         public static void initServerMetrics(Logger logger, Duration loggingInterval, String identifier) {
             initMetrics(logger, loggingInterval, identifier, MetricType.SERVER);
             log.info("Server metrics initialized");
->>>>>>> 8a113dff
         }
 
         /**
-         * Configure the registries for the corfu client.
          * Configure the meter registry for Corfu client.
          * All the metrics will be exported to the logging registry and optionally to any third party provided registries.
          *
-         * @param inits      A list of registry initializers.
-         * @param identifier A global identifier to tag every metric with.
+         * @param logger          An instance of the logger to print metrics.
+         * @param loggingInterval A duration between log appends for every metric.
+         * @param identifier      A global identifier to tag every metric with.
          */
-<<<<<<< HEAD
-        public static void initClientMetrics(List<RegistryInitializer> inits, String identifier) {
-            metricType = Optional.of(MetricType.CLIENT);
-            id = Optional.of(identifier);
-            populateCompositeRegistry(inits);
-        }
-
-        private static synchronized void populateCompositeRegistry(List<RegistryInitializer> inits) {
-            inits.forEach(init -> {
-                try {
-                    MeterRegistry registry = init.createRegistry();
-                    addToCompositeRegistry(registry);
-                } catch (RuntimeException re) {
-                    log.error("Issue initializing this registry. Skipping.", re);
-                }
-            });
-        }
-
-        private static void addToCompositeRegistry(MeterRegistry registry) {
-            if (containsRegistry(registry)) {
-                log.warn("This registry has already been initialized.");
-                removeRegistry(registry);
-            }
-            addRegistry(registry);
-=======
         public static synchronized void initClientMetrics(Logger logger, Duration loggingInterval, String identifier) {
             initMetrics(logger, loggingInterval, identifier, MetricType.CLIENT);
             log.info("Client metrics initialized");
@@ -128,9 +96,7 @@
                 JVMMetrics.register(ret);
                 return ret;
             };
-
             addToCompositeRegistry(supplier);
->>>>>>> 8a113dff
         }
 
         private static synchronized void registerProvidedRegistries() {
@@ -142,21 +108,18 @@
                     log.info("Registering provider: {}", registryProvider);
                     provider = Optional.of(registryProvider);
                     MeterRegistry registry = registryProvider.createRegistry();
-                    addToCompositeRegistry(registry);
+                    addToCompositeRegistry(() -> Optional.of(registry));
                 } catch (Throwable exception) {
                     log.error("Problems registering a registry", exception);
                 }
             }
         }
 
-<<<<<<< HEAD
-=======
         private static void addToCompositeRegistry(Supplier<Optional<MeterRegistry>> meterRegistrySupplier) {
             Optional<MeterRegistry> componentRegistry = meterRegistrySupplier.get();
             componentRegistry.ifPresent(MeterRegistryInitializer::addRegistry);
         }
 
->>>>>>> 8a113dff
         private static void addRegistry(MeterRegistry componentRegistry) {
             meterRegistry.add(componentRegistry);
         }
